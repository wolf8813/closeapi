--- conflicted
+++ resolved
@@ -507,16 +507,7 @@
 		}
 		// Don't return error - fall through to DB
 	}
-<<<<<<< HEAD
-
-	groupCol := "`group`"
-	if common.UsingPostgreSQL {
-		groupCol = `"group"`
-	}
-
-=======
 	fromDB = true
->>>>>>> a5f7f8af
 	err = DB.Model(&User{}).Where("id = ?", id).Select(groupCol).Find(&group).Error
 	if err != nil {
 		return "", err
